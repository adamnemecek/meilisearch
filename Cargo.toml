[workspace]
resolver = "2"
members = [
    "meilisearch",
    "meilitool",
    "meilisearch-types",
    "meilisearch-auth",
    "meili-snap",
    "index-scheduler",
    "dump",
    "file-store",
    "permissive-json-pointer",
    "milli",
    "filter-parser",
    "flatten-serde-json",
    "json-depth-checker",
    "benchmarks",
    "fuzzers",
    "tracing-trace",
    "xtask", "build-info",
]

[workspace.package]
<<<<<<< HEAD
version = "1.7.3"
=======
version = "1.8.0"
>>>>>>> fc1c3f4a
authors = [
    "Quentin de Quelen <quentin@dequelen.me>",
    "Clément Renault <clement@meilisearch.com>",
]
description = "Meilisearch HTTP server"
homepage = "https://meilisearch.com"
readme = "README.md"
edition = "2021"
license = "MIT"

[profile.release]
codegen-units = 1

[profile.dev.package.flate2]
opt-level = 3

[profile.dev.package.grenad]
opt-level = 3
[profile.dev.package.roaring]
opt-level = 3

[profile.dev.package.lindera-ipadic-builder]
opt-level = 3
[profile.dev.package.encoding]
opt-level = 3
[profile.dev.package.yada]
opt-level = 3

[profile.release.package.lindera-ipadic-builder]
opt-level = 3
[profile.release.package.encoding]
opt-level = 3
[profile.release.package.yada]
opt-level = 3

[profile.bench.package.lindera-ipadic-builder]
opt-level = 3
[profile.bench.package.encoding]
opt-level = 3
[profile.bench.package.yada]
opt-level = 3<|MERGE_RESOLUTION|>--- conflicted
+++ resolved
@@ -21,11 +21,7 @@
 ]
 
 [workspace.package]
-<<<<<<< HEAD
-version = "1.7.3"
-=======
 version = "1.8.0"
->>>>>>> fc1c3f4a
 authors = [
     "Quentin de Quelen <quentin@dequelen.me>",
     "Clément Renault <clement@meilisearch.com>",
