--- conflicted
+++ resolved
@@ -45,11 +45,9 @@
     #[deserr(default)]
     pub vector_store: Option<bool>,
     #[deserr(default)]
-<<<<<<< HEAD
     pub metrics: Option<bool>,
-=======
+    #[deserr(default)]
     pub export_puffin_reports: Option<bool>,
->>>>>>> 0a2e8b92
 }
 
 async fn patch_features(
@@ -67,14 +65,11 @@
     let new_features = meilisearch_types::features::RuntimeTogglableFeatures {
         score_details: new_features.0.score_details.unwrap_or(old_features.score_details),
         vector_store: new_features.0.vector_store.unwrap_or(old_features.vector_store),
-<<<<<<< HEAD
         metrics: new_features.0.metrics.unwrap_or(old_features.metrics),
-=======
         export_puffin_reports: new_features
             .0
             .export_puffin_reports
             .unwrap_or(old_features.export_puffin_reports),
->>>>>>> 0a2e8b92
     };
 
     // explicitly destructure for analytics rather than using the `Serialize` implementation, because
@@ -83,11 +78,8 @@
     let meilisearch_types::features::RuntimeTogglableFeatures {
         score_details,
         vector_store,
-<<<<<<< HEAD
         metrics,
-=======
         export_puffin_reports,
->>>>>>> 0a2e8b92
     } = new_features;
 
     analytics.publish(
@@ -95,11 +87,8 @@
         json!({
             "score_details": score_details,
             "vector_store": vector_store,
-<<<<<<< HEAD
             "metrics": metrics,
-=======
             "export_puffin_reports": export_puffin_reports,
->>>>>>> 0a2e8b92
         }),
         Some(&req),
     );
